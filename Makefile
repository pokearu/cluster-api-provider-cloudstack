--- conflicted
+++ resolved
@@ -225,109 +225,14 @@
 docker-push: .dockerflag.mk ## Push docker image with the manager.
 	docker push ${IMG}
 
-<<<<<<< HEAD
-=======
-##@ Linting
-
-.PHONY: fmt
-fmt: ## Run go fmt on the whole project.
-	go fmt ./...
-
-.PHONY: vet
-vet: ## Run go vet on the whole project.
-	go vet ./...
-
-.PHONY: lint
-lint: bin/golangci-lint bin/staticcheck generate-mocks ## Run linting for the project.
-	go fmt ./...
-	go vet ./...
-	golangci-lint run -v --timeout 360s ./...
-	staticcheck ./...
-	@ # The below string of commands checks that ginkgo isn't present in the controllers.
-	@(grep ginkgo ${PROJECT_DIR}/controllers/cloudstack*_controller.go && \
-		echo "Remove ginkgo from controllers. This is probably an artifact of testing." \
-		 	 "See the hack/testing_ginkgo_recover_statements.sh file") && exit 1 || \
-		echo "Gingko statements not found in controllers... (passed)"
-
-##@ Deployment
-
-.PHONY: deploy
-deploy: generate-deepcopy generate-conversion manifests bin/kustomize ## Deploy controller to the K8s cluster specified in ~/.kube/config.
-	cd config/manager && kustomize edit set image controller=${IMG}
-	kustomize build config/default | kubectl apply -f -
-
-undeploy: bin/kustomize ## Undeploy controller from the K8s cluster specified in ~/.kube/config.
-	kustomize build config/default | kubectl delete -f -
-
-##@ Binaries
-
-.PHONY: binaries
-binaries: bin/controller-gen bin/conversion-gen bin/kustomize bin/ginkgo bin/golangci-lint bin/staticcheck bin/mockgen bin/kubectl ## Locally install all needed bins.
-bin/controller-gen: ## Install controller-gen to bin.
-	GOBIN=$(PROJECT_DIR)/bin go install sigs.k8s.io/controller-tools/cmd/controller-gen@v0.4.1
-bin/conversion-gen: ## Install conversion-gen to bin.
-	GOBIN=$(PROJECT_DIR)/bin go install k8s.io/code-generator/cmd/conversion-gen@v0.23.0
-bin/golangci-lint: ## Install golangci-lint to bin.
-	GOBIN=$(PROJECT_DIR)/bin go install github.com/golangci/golangci-lint/cmd/golangci-lint@v1.46.0
-bin/staticcheck: ## Install staticcheck to bin.
-	GOBIN=$(PROJECT_DIR)/bin go install honnef.co/go/tools/cmd/staticcheck@v0.3.1
-bin/ginkgo: bin/ginkgo_v1 bin/ginkgo_v2 ## Install ginkgo to bin.
-bin/ginkgo_v2:
-	GOBIN=$(PROJECT_DIR)/bin go install github.com/onsi/ginkgo/v2/ginkgo@v2.1.4
-	mv $(PROJECT_DIR)/bin/ginkgo $(PROJECT_DIR)/bin/ginkgo_v2
-bin/ginkgo_v1:
-	GOBIN=$(PROJECT_DIR)/bin go install github.com/onsi/ginkgo/ginkgo@v1.16.5
-	mv $(PROJECT_DIR)/bin/ginkgo $(PROJECT_DIR)/bin/ginkgo_v1
-bin/mockgen:
-	GOBIN=$(PROJECT_DIR)/bin go install github.com/golang/mock/mockgen@v1.6.0
-bin/kustomize: ## Install kustomize to bin.
-	@mkdir -p bin
-	cd bin && curl -s "https://raw.githubusercontent.com/kubernetes-sigs/kustomize/master/hack/install_kustomize.sh"  | bash
-export K8S_VERSION=1.19.2
-bin/kubectl bin/kube-apiserver bin/etcd &:
-	curl --silent -L "https://go.kubebuilder.io/test-tools/${K8S_VERSION}/$(shell go env GOOS)/$(shell go env GOARCH)" --output - | \
-		tar -C ./ --strip-components=1 -zvxf -
-
-##@ Cleanup
-
-.PHONY: clean
-clean: ## Clean.
-	rm -rf $(RELEASE_DIR)
-	rm -rf bin
-	rm -rf cluster-api
-	rm -rf test/e2e/data/infrastructure-cloudstack/*/*yaml
-
-##@ Testing
-
-# Tell envtest to use local bins for etcd, kubeapi-server, and kubectl.
-export KUBEBUILDER_ASSETS=$(PROJECT_DIR)/bin
-
-.PHONY: test
-test: generate-mocks lint bin/ginkgo bin/kubectl bin/kube-apiserver bin/etcd ## Run tests. At the moment this is only unit tests.
-	@./hack/testing_ginkgo_recover_statements.sh --add # Add ginkgo.GinkgoRecover() statements to controllers.
-	@# The following is a slightly funky way to make sure the ginkgo statements are removed regardless the test results.
-	@ginkgo_v2 --label-filter="!integ" --cover -coverprofile cover.out --covermode=atomic -v ./api/... ./controllers/... ./pkg/...; EXIT_STATUS=$$?;\
-		./hack/testing_ginkgo_recover_statements.sh --remove; exit $$EXIT_STATUS
-
-.PHONY: generate-mocks
-generate-mocks: bin/mockgen generate-deepcopy pkg/mocks/mock_client.go $(shell find ./pkg/mocks -type f -name "mock*.go") ## Generate mocks needed for testing. Primarily mocks of the cloud package.
-pkg/mocks/mock%.go: $(shell find ./pkg/cloud -type f -name "*test*" -prune -o -print)
-	go generate ./...
-
->>>>>>> 154eed4f
 ##@ Tilt
 ## --------------------------------------
 ## Tilt Development
 ## --------------------------------------
 
 .PHONY: tilt-up
-<<<<<<< HEAD
-tilt-up: cluster-api kind-cluster cluster-api/tilt-settings.json generate-manifests cloud-config ## Setup and run tilt for development.
-	export CLOUDSTACK_B64ENCODED_SECRET=$$(base64 -w0 -i cloud-config 2>/dev/null || base64 -b 0 -i cloud-config) && cd cluster-api && tilt up
-=======
 tilt-up: cluster-api kind-cluster cluster-api/tilt-settings.json manifests ## Setup and run tilt for development.
 	cd cluster-api && tilt up
->>>>>>> 154eed4f
 
 .PHONY: kind-cluster
 kind-cluster: cluster-api ## Create a kind cluster with a local Docker repository.
@@ -339,7 +244,6 @@
 cluster-api/tilt-settings.json: hack/tilt-settings.json cluster-api
 	cp ./hack/tilt-settings.json cluster-api
 
-<<<<<<< HEAD
 ##@ Tests
 ## --------------------------------------
 ## Tests
@@ -348,15 +252,12 @@
 export KUBEBUILDER_ASSETS=$(REPO_ROOT)/$(TOOLS_BIN_DIR)
 .PHONY: test
 test: generate-mocks lint $(GINKGO_V2) $(KUBECTL) $(API_SERVER) $(ETCD) ## Run tests. At the moment this is only unit tests.
+	@./hack/testing_ginkgo_recover_statements.sh --add # Add ginkgo.GinkgoRecover() statements to controllers.
 	@# The following is a slightly funky way to make sure the ginkgo statements are removed regardless the test results.
 	@$(GINKGO_V2) --label-filter="!integ" --cover -coverprofile cover.out --covermode=atomic -v ./api/... ./controllers/... ./pkg/...; EXIT_STATUS=$$?;\
 		./hack/testing_ginkgo_recover_statements.sh --remove; exit $$EXIT_STATUS
 
-CLUSTER_TEMPLATES_INPUT_FILES=$(shell find test/e2e/data/infrastructure-cloudstack/*/cluster-template*/* test/e2e/data/infrastructure-cloudstack/*/bases/* -type f)
-=======
-##@ End-to-End Testing
 CLUSTER_TEMPLATES_INPUT_FILES=$(shell find test/e2e/data/infrastructure-cloudstack/v1beta*/*/cluster-template* test/e2e/data/infrastructure-cloudstack/*/bases/* -type f)
->>>>>>> 154eed4f
 CLUSTER_TEMPLATES_OUTPUT_FILES=$(shell find test/e2e/data/infrastructure-cloudstack -type d -name "cluster-template*" -exec echo {}.yaml \;)
 .PHONY: e2e-cluster-templates
 e2e-cluster-templates: $(CLUSTER_TEMPLATES_OUTPUT_FILES) ## Generate cluster template files for e2e testing.
@@ -387,6 +288,7 @@
 	rm -rf bin
 	rm -rf $(TOOLS_BIN_DIR)
 	rm -rf cluster-api
+	rm -rf test/e2e/data/infrastructure-cloudstack/*/*yaml
 
 ##@ Release
 ## --------------------------------------
