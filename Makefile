# Image URL to use all building/pushing image targets
IMG ?= public.ecr.aws/a4z9h2b1/cluster-api-provider-capc:latest
IMG_LOCAL ?= localhost:5000/cluster-api-provider-cloudstack:latest

# Get the currently used golang install path (in GOPATH/bin, unless GOBIN is set)
ifeq (,$(shell go env GOBIN))
GOBIN=$(shell go env GOPATH)/bin
else
GOBIN=$(shell go env GOBIN)
endif

# Setting SHELL to bash allows bash commands to be executed by recipes.
# This is a requirement for 'setup-envtest.sh' in the test target.
# Options are set to exit when a recipe line exits non-zero or a piped command fails.
SHELL = /usr/bin/env bash -o pipefail
.SHELLFLAGS = -ec

# Allow overriding release-manifest generation destination directory
RELEASE_DIR ?= out

# Quiet Ginkgo for now.
# The warnings are in regards to a future release.
export ACK_GINKGO_DEPRECATIONS := 1.16.5
export ACK_GINKGO_RC=true

PROJECT_DIR := $(shell dirname $(abspath $(lastword $(MAKEFILE_LIST))))
export PATH := $(PROJECT_DIR)/bin:$(PATH)

all: build

##@ General

# The help target prints out all targets with their descriptions organized
# beneath their categories. The categories are represented by '##@' and the
# target descriptions by '##'. The awk commands is responsible for reading the
# entire set of makefiles included in this invocation, looking for lines of the
# file as xyz: ## something, and then pretty-format the target and help. Then,
# if there's a line with ##@ something, that gets pretty-printed as a category.
# More info on the usage of ANSI control characters for terminal formatting:
# https://en.wikipedia.org/wiki/ANSI_escape_code#SGR_parameters
# More info on the awk command:
# http://linuxcommand.org/lc3_adv_awk.php

help: ## Display this help.
	@awk 'BEGIN {FS = ":.*##"; printf "\nUsage:\n  make \033[36m<target>\033[0m\n"} /^[a-zA-Z_0-9-]+:.*?##/ { printf "  \033[36m%-15s\033[0m %s\n", $$1, $$2 } /^##@/ { printf "\n\033[1m%s\033[0m\n", substr($$0, 5) } ' $(MAKEFILE_LIST)

 MANIFEST_GEN_INPUTS=$(shell find ./api ./controllers -type f -name "*test*" -prune -o -name "*zz_generated*" -prune -o -print)
 
# Using a flag file here as config output is too complicated to be a target.
# The following triggers manifest building if $(IMG) differs from that found in config/default/manager_image_patch.yaml.
$(shell	grep -qs "$(IMG)" config/default/manager_image_patch_edited.yaml || rm -f config/.flag.mk)
.PHONY: manifests
manifests: config/.flag.mk ## Generates crd, webhook, rbac, and other configuration manifests from kubebuilder instructions in go comments.
config/.flag.mk: bin/controller-gen $(MANIFEST_GEN_INPUTS)
	sed -e 's@image: .*@image: '"$(IMG)"'@' config/default/manager_image_patch.yaml > config/default/manager_image_patch_edited.yaml
	controller-gen crd:crdVersions=v1 rbac:roleName=manager-role webhook paths="./..." output:crd:artifacts:config=config/crd/bases
	@touch config/.flag.mk

.PHONY: release-manifests
RELEASE_MANIFEST_TARGETS=$(RELEASE_DIR)/infrastructure-components.yaml $(RELEASE_DIR)/metadata.yaml
RELEASE_MANIFEST_INPUTS=bin/kustomize config/.flag.mk $(shell find config) 
release-manifests: $(RELEASE_MANIFEST_TARGETS) ## Create kustomized release manifest in $RELEASE_DIR (defaults to out).
$(RELEASE_DIR)/%: $(RELEASE_MANIFEST_INPUTS)
	@mkdir -p $(RELEASE_DIR)
	cp metadata.yaml $(RELEASE_DIR)/metadata.yaml
	kustomize build config/default > $(RELEASE_DIR)/infrastructure-components.yaml

DEEPCOPY_GEN_TARGETS=$(shell find api -type d -name "v*" -exec echo {}\/zz_generated.deepcopy.go \;)
DEEPCOPY_GEN_INPUTS=$(shell find ./api -name "*test*" -prune -o -name "*zz_generated*" -prune -o -type f -print)
.PHONY: generate-deepcopy
generate-deepcopy: $(DEEPCOPY_GEN_TARGETS) ## Generate code containing DeepCopy, DeepCopyInto, and DeepCopyObject method implementations.
api/%/zz_generated.deepcopy.go: bin/controller-gen $(DEEPCOPY_GEN_INPUTS)
	controller-gen object:headerFile="hack/boilerplate.go.txt" paths="./..."

##@ Build

MANAGER_BIN_INPUTS=$(shell find ./controllers ./api ./pkg -name "*mock*" -prune -o -name "*test*" -prune -o -type f -print) main.go go.mod go.sum
.PHONY: build
build: binaries generate-deepcopy lint manifests release-manifests ## Build manager binary.
bin/manager: $(MANAGER_BIN_INPUTS)
	go build -o bin/manager main.go

.PHONY: build-for-docker
build-for-docker: bin/manager-linux-amd64 ## Build manager binary for docker image building.
bin/manager-linux-amd64: $(MANAGER_BIN_INPUTS)
	CGO_ENABLED=0 GOOS=linux GOARCH=amd64 \
    	go build -a -ldflags "${ldflags} -extldflags '-static'" \
    	-o bin/manager-linux-amd64 main.go

.PHONY: run
run: generate-deepcopy ## Run a controller from your host.
	go run ./main.go

# Using a flag file here as docker build doesn't produce a target file.
DOCKER_BUILD_INPUTS=$(MANAGER_BIN_INPUTS) Dockerfile
.PHONY: docker-build
docker-build: generate-deepcopy build-for-docker .dockerflag.mk ## Build docker image containing the controller manager.
.dockerflag.mk: $(DOCKER_BUILD_INPUTS)
	docker build -t ${IMG} .
	@touch .dockerflag.mk

.PHONY: docker-push
docker-push: .dockerflag.mk ## Push docker image with the manager.
	docker push ${IMG}

##@ Linting

.PHONY: fmt
fmt: ## Run go fmt on the whole project.
	go fmt ./...

.PHONY: vet
vet: ## Run go vet on the whole project.
	go vet ./...

.PHONY: lint
lint: bin/golangci-lint bin/staticcheck generate-mocks ## Run linting for the project.
	go fmt ./...
	go vet ./...
	golangci-lint run -v --timeout 360s ./...
	staticcheck ./...
	@ # The below string of commands checks that ginkgo isn't present in the controllers.
	@(grep ginkgo ${PROJECT_DIR}/controllers/cloudstack*_controller.go && \
		echo "Remove ginkgo from controllers. This is probably an artifact of testing." \
		 	 "See the hack/testing_ginkgo_recover_statements.sh file") && exit 1 || \
		echo "Gingko statements not found in controllers... (passed)"

##@ Deployment

.PHONY: deploy
deploy: generate-deepcopy manifests bin/kustomize ## Deploy controller to the K8s cluster specified in ~/.kube/config.
	cd config/manager && kustomize edit set image controller=${IMG}
	kustomize build config/default | kubectl apply -f -

undeploy: bin/kustomize ## Undeploy controller from the K8s cluster specified in ~/.kube/config.
	kustomize build config/default | kubectl delete -f -

##@ Binaries

.PHONY: binaries
binaries: bin/controller-gen bin/kustomize bin/ginkgo bin/golangci-lint bin/staticcheck bin/mockgen bin/kubectl ## Locally install all needed bins.
bin/controller-gen: ## Install controller-gen to bin.
	GOBIN=$(PROJECT_DIR)/bin go install sigs.k8s.io/controller-tools/cmd/controller-gen@v0.4.1
bin/golangci-lint: ## Install golangci-lint to bin.
	GOBIN=$(PROJECT_DIR)/bin go install github.com/golangci/golangci-lint/cmd/golangci-lint@v1.46.0
bin/staticcheck: ## Install staticcheck to bin.
	GOBIN=$(PROJECT_DIR)/bin go install honnef.co/go/tools/cmd/staticcheck@v0.3.1
bin/ginkgo: bin/ginkgo_v1 bin/ginkgo_v2 ## Install ginkgo to bin.
bin/ginkgo_v2: 
	GOBIN=$(PROJECT_DIR)/bin go install github.com/onsi/ginkgo/v2/ginkgo@v2.1.4
	mv $(PROJECT_DIR)/bin/ginkgo $(PROJECT_DIR)/bin/ginkgo_v2
bin/ginkgo_v1:
	GOBIN=$(PROJECT_DIR)/bin go install github.com/onsi/ginkgo/ginkgo@v1.16.5
	mv $(PROJECT_DIR)/bin/ginkgo $(PROJECT_DIR)/bin/ginkgo_v1
bin/mockgen:
	GOBIN=$(PROJECT_DIR)/bin go install github.com/golang/mock/mockgen@v1.6.0
bin/kustomize: ## Install kustomize to bin.
	@mkdir -p bin
	cd bin && curl -s "https://raw.githubusercontent.com/kubernetes-sigs/kustomize/master/hack/install_kustomize.sh"  | bash
export K8S_VERSION=1.19.2
bin/kubectl bin/kube-apiserver bin/etcd &:
	curl --silent -L "https://go.kubebuilder.io/test-tools/${K8S_VERSION}/$(shell go env GOOS)/$(shell go env GOARCH)" --output - | \
		tar -C ./ --strip-components=1 -zvxf -

##@ Cleanup

.PHONY: clean
clean: ## Clean.
	rm -rf $(RELEASE_DIR)
	rm -rf bin
	rm -rf cluster-api

##@ Testing

# Tell envtest to use local bins for etcd, kubeapi-server, and kubectl.
export KUBEBUILDER_ASSETS=$(PROJECT_DIR)/bin

.PHONY: test
test: generate-mocks lint bin/ginkgo bin/kubectl bin/kube-apiserver bin/etcd ## Run tests. At the moment this is only unit tests.
	@./hack/testing_ginkgo_recover_statements.sh --add # Add ginkgo.GinkgoRecover() statements to controllers.
	@# The following is a slightly funky way to make sure the ginkgo statements are removed regardless the test results.
<<<<<<< HEAD
	@cd ./test/unit && ginkgo -v ./... -coverprofile cover.out; EXIT_STATUS=$$?;\
		cd ../../ && ./hack/testing_ginkgo_recover_statements.sh --remove; exit $$EXIT_STATUS
=======
	@ginkgo_v2 --cover -coverprofile cover.out --covermode=atomic -v ./api/... ./controllers/... ./pkg/...; EXIT_STATUS=$$?;\
		./hack/testing_ginkgo_recover_statements.sh --remove; exit $$EXIT_STATUS
>>>>>>> 21fbad7a
	
.PHONY: generate-mocks
generate-mocks: bin/mockgen generate-deepcopy pkg/mocks/mock_client.go $(shell find ./pkg/mocks -type f -name "mock*.go") ## Generate mocks needed for testing. Primarily mocks of the cloud package.
pkg/mocks/mock%.go: $(shell find ./pkg/cloud -type f -name "*test*" -prune -o -print)
	go generate ./...

##@ Tilt

.PHONY: tilt-up 
tilt-up: cluster-api kind-cluster cluster-api/tilt-settings.json manifests cloud-config ## Setup and run tilt for development.
	export CLOUDSTACK_B64ENCODED_SECRET=$$(base64 -w0 -i cloud-config 2>/dev/null || base64 -b 0 -i cloud-config) && cd cluster-api && tilt up

.PHONY: kind-cluster
kind-cluster: cluster-api ## Create a kind cluster with a local Docker repository.
	-./cluster-api/hack/kind-install-for-capd.sh

cluster-api: ## Clone cluster-api repository for tilt use.
	git clone --branch v1.0.0 https://github.com/kubernetes-sigs/cluster-api.git

cluster-api/tilt-settings.json: hack/tilt-settings.json cluster-api
	cp ./hack/tilt-settings.json cluster-api

##@ End-to-End Testing

CLUSTER_TEMPLATES_INPUT_FILES=$(shell find test/e2e/data/infrastructure-cloudstack/*/cluster-template*/* test/e2e/data/infrastructure-cloudstack/*/bases/* -type f)
CLUSTER_TEMPLATES_OUTPUT_FILES=$(shell find test/e2e/data/infrastructure-cloudstack -type d -name "cluster-template*" -exec echo {}.yaml \;)
.PHONY: e2e-cluster-templates
e2e-cluster-templates: $(CLUSTER_TEMPLATES_OUTPUT_FILES) ## Generate cluster template files for e2e testing.
cluster-template%yaml: bin/kustomize $(CLUSTER_TEMPLATES_INPUT_FILES)
	kustomize build --load-restrictor LoadRestrictionsNone $(basename $@) > $@

e2e-essentials: bin/ginkgo_v1 e2e-cluster-templates kind-cluster ## Fulfill essential tasks for e2e testing.
	IMG=$(IMG_LOCAL) make manifests docker-build docker-push

JOB ?= .*
run-e2e: e2e-essentials ## Run e2e testing. JOB is an optional REGEXP to select certainn test cases to run. e.g. JOB=PR-Blocking, JOB=Conformance
	cd test/e2e && \
	ginkgo_v1 -v -trace -tags=e2e -focus=$(JOB) -skip=Conformance -nodes=1 -noColor=false ./... -- \
	    -e2e.artifacts-folder=${PROJECT_DIR}/_artifacts \
	    -e2e.config=${PROJECT_DIR}/test/e2e/config/cloudstack.yaml \
	    -e2e.skip-resource-cleanup=false -e2e.use-existing-cluster=true
	kind delete clusters capi-test<|MERGE_RESOLUTION|>--- conflicted
+++ resolved
@@ -179,13 +179,8 @@
 test: generate-mocks lint bin/ginkgo bin/kubectl bin/kube-apiserver bin/etcd ## Run tests. At the moment this is only unit tests.
 	@./hack/testing_ginkgo_recover_statements.sh --add # Add ginkgo.GinkgoRecover() statements to controllers.
 	@# The following is a slightly funky way to make sure the ginkgo statements are removed regardless the test results.
-<<<<<<< HEAD
-	@cd ./test/unit && ginkgo -v ./... -coverprofile cover.out; EXIT_STATUS=$$?;\
+	@cd ./test/unit && ginkgo_v2 -v ./... -coverprofile cover.out; EXIT_STATUS=$$?;\
 		cd ../../ && ./hack/testing_ginkgo_recover_statements.sh --remove; exit $$EXIT_STATUS
-=======
-	@ginkgo_v2 --cover -coverprofile cover.out --covermode=atomic -v ./api/... ./controllers/... ./pkg/...; EXIT_STATUS=$$?;\
-		./hack/testing_ginkgo_recover_statements.sh --remove; exit $$EXIT_STATUS
->>>>>>> 21fbad7a
 	
 .PHONY: generate-mocks
 generate-mocks: bin/mockgen generate-deepcopy pkg/mocks/mock_client.go $(shell find ./pkg/mocks -type f -name "mock*.go") ## Generate mocks needed for testing. Primarily mocks of the cloud package.
