/*
Copyright 2022 The Kubernetes Authors.

Licensed under the Apache License, Version 2.0 (the "License");
you may not use this file except in compliance with the License.
You may obtain a copy of the License at

    http://www.apache.org/licenses/LICENSE-2.0

Unless required by applicable law or agreed to in writing, software
distributed under the License is distributed on an "AS IS" BASIS,
WITHOUT WARRANTIES OR CONDITIONS OF ANY KIND, either express or implied.
See the License for the specific language governing permissions and
limitations under the License.
*/

package cloud_test

import (
	csapi "github.com/apache/cloudstack-go/v2/cloudstack"
	capcv1 "github.com/aws/cluster-api-provider-cloudstack/api/v1beta1"
	"github.com/aws/cluster-api-provider-cloudstack/pkg/cloud"
	"github.com/aws/cluster-api-provider-cloudstack/test/dummies"
	"github.com/golang/mock/gomock"
	. "github.com/onsi/ginkgo"
	. "github.com/onsi/gomega"
)

var _ = Describe("Network", func() {
	var ( // Declare shared vars.
		mockCtrl   *gomock.Controller
		mockClient *csapi.CloudStackClient
		ns         *csapi.MockNetworkServiceIface
		// nos        *csapi.MockNetworkOfferingServiceIface
		// fs         *csapi.MockFirewallServiceIface
		// as         *csapi.MockAddressServiceIface
		// lbs        *csapi.MockLoadBalancerServiceIface
		// rs     *csapi.MockResourcetagsServiceIface
		client cloud.Client
	)

	// const (
	// 	dummies.Net1.ID           = "dummies.Net1.ID"
	// 	dummies.Net1.Name         = "dummies.Net1.Name"
	// 	isolatedNetworkType = "Isolated"
	// 	lbRuleID            = "lbRuleID"
	// 	netID               = "someNetID"
	// 	protocol            = "tcp"
	// 	publicPort          = "6443"
	// )

	BeforeEach(func() {
		// Setup new mock services.
		mockCtrl = gomock.NewController(GinkgoT())
		mockClient = csapi.NewMockClient(mockCtrl)
		ns = mockClient.Network.(*csapi.MockNetworkServiceIface)
		// nos = mockClient.NetworkOffering.(*csapi.MockNetworkOfferingServiceIface)
		// fs = mockClient.Firewall.(*csapi.MockFirewallServiceIface)
		// as = mockClient.Address.(*csapi.MockAddressServiceIface)
		// lbs = mockClient.LoadBalancer.(*csapi.MockLoadBalancerServiceIface)
		// rs = mockClient.Resourcetags.(*csapi.MockResourcetagsServiceIface)
		client = cloud.NewClientFromCSAPIClient(mockClient)
		dummies.SetDummyVars()
	})

	AfterEach(func() {
		mockCtrl.Finish()
	})

<<<<<<< HEAD
	// // Sets expectations network tag creation.  To be used by tests that get/create networks.
	// expectNetworkTags := func(networkID string) {
	// 	listTagsParams := &csapi.ListTagsParams{}
	// 	createTagsParams := &csapi.CreateTagsParams{}
	// 	rs.EXPECT().NewListTagsParams().Return(listTagsParams)
	// 	rs.EXPECT().ListTags(listTagsParams).Return(&csapi.ListTagsResponse{}, nil)
	// 	rs.EXPECT().NewCreateTagsParams([]string{networkID}, string(cloud.ResourceTypeNetwork), gomock.Any()).Return(createTagsParams)
	// 	rs.EXPECT().CreateTags(createTagsParams).Return(&csapi.CreateTagsResponse{}, nil)
	// }
=======
	// Sets expectations network tag creation.  To be used by tests that get/create networks.
	expectNetworkTags := func(networkID string, expectTagCreation bool) {
		listTagsParams := &cloudstack.ListTagsParams{}
		createTagsParams := &cloudstack.CreateTagsParams{}
		rs.EXPECT().NewListTagsParams().Return(listTagsParams)
		rs.EXPECT().ListTags(listTagsParams).Return(&cloudstack.ListTagsResponse{}, nil)
		if expectTagCreation {
			rs.EXPECT().NewCreateTagsParams([]string{networkID}, string(cloud.ResourceTypeNetwork), gomock.Any()).Return(createTagsParams)
			rs.EXPECT().CreateTags(createTagsParams).Return(&cloudstack.CreateTagsResponse{}, nil)
		}
	}
>>>>>>> 465c0fa4

	Context("for an existing network", func() {
		It("resolves network by ID", func() {
			ns.EXPECT().GetNetworkByName(dummies.ISONet1.Name).Return(nil, 0, nil)
			ns.EXPECT().GetNetworkByID(dummies.ISONet1.ID).Return(dummies.CAPCNetToCSAPINet(&dummies.ISONet1), 1, nil)

<<<<<<< HEAD
			Ω(client.ResolveNetwork(dummies.CSCluster, &dummies.ISONet1)).Should(Succeed())
		})

		It("resolves network by Name", func() {
			ns.EXPECT().GetNetworkByName(dummies.ISONet1.Name).Return(dummies.CAPCNetToCSAPINet(&dummies.ISONet1), 1, nil)
=======
		It("does not call to create a new network via GetOrCreateNetwork", func() {
			ns.EXPECT().GetNetworkID(fakeNetName).Return(fakeNetID, 1, nil)
			ns.EXPECT().GetNetworkByID(fakeNetID).Return(&cloudstack.Network{Type: isolatedNetworkType}, 1, nil)
			expectNetworkTags(fakeNetID, false)

			Ω(client.GetOrCreateNetwork(csCluster)).Should(Succeed())
		})

		It("resolves network details with network ID instead of network name", func() {
			ns.EXPECT().GetNetworkID(gomock.Any()).Return("", -1, errors.New("no match found for blah"))
			ns.EXPECT().GetNetworkByID(fakeNetID).Return(&cloudstack.Network{Type: isolatedNetworkType}, 1, nil)
			expectNetworkTags(fakeNetID, false)
>>>>>>> 465c0fa4

			Ω(client.ResolveNetwork(dummies.CSCluster, &dummies.ISONet1)).Should(Succeed())
		})

<<<<<<< HEAD
		It("resolves network details in cluster status", func() {
			dummies.SetDummyZoneStatus()
			// Gets Net1 by Name.
			ns.EXPECT().GetNetworkByName(dummies.Net1.Name).Return(dummies.CAPCNetToCSAPINet(&dummies.Net1), 1, nil)
=======
	Context("for a non-existent network", func() {
		It("when GetOrCreateNetwork is called it calls CloudStack to create a network", func() {
			ns.EXPECT().GetNetworkID(gomock.Any()).Return("", -1, errors.New("no match found for blah"))
			ns.EXPECT().GetNetworkByID(gomock.Any()).Return(nil, -1, errors.New("no match found for blah"))
			nos.EXPECT().GetNetworkOfferingID(gomock.Any()).Return("someOfferingID", 1, nil)
			ns.EXPECT().NewCreateNetworkParams(gomock.Any(), gomock.Any(), gomock.Any(), gomock.Any()).
				Return(&cloudstack.CreateNetworkParams{})
			ns.EXPECT().CreateNetwork(gomock.Any()).Return(&cloudstack.CreateNetworkResponse{Id: netID}, nil)
			expectNetworkTags(netID, true)

			Ω(client.GetOrCreateNetwork(csCluster)).Should(Succeed())
		})
	})
>>>>>>> 465c0fa4

			// Trys to get Net2 by name and doesn't find it. Then finds Net2 via ID.
			ns.EXPECT().GetNetworkByName(dummies.Net2.Name).Return(nil, 0, nil)
			ns.EXPECT().GetNetworkByID(dummies.Net2.ID).Return(dummies.CAPCNetToCSAPINet(&dummies.Net2), 1, nil)

			Ω(client.ResolveNetworkStatuses(dummies.CSCluster)).Should(Succeed())
			Ω(dummies.CSCluster.Status.Zones[dummies.Zone1.ID].Network).Should(Equal(dummies.Net1))
			Ω(dummies.CSCluster.Status.Zones[dummies.Zone2.ID].Network).Should(Equal(dummies.Net2))
		})

		It("correctly identifies the shared network use case", func() {
			Ω(cloud.UsesIsolatedNetwork(dummies.CSCluster)).Should(BeFalse())
		})
		It("correctly identifies the isolated network use case", func() {
			dummies.Zone1.Network = dummies.ISONet1
			dummies.CSCluster.Status.Zones = map[string]capcv1.Zone{dummies.Zone1.ID: dummies.Zone1}
			Ω(cloud.UsesIsolatedNetwork(dummies.CSCluster)).Should(BeTrue())
		})
		It("correctly identifies an existing network from a network status", func() {
			Ω(cloud.NetworkExists(dummies.CSCluster.Status.Zones.GetOne().Network)).Should(BeTrue())
		})
	})

	// Isolated use case only!
	// Context("for a non-existent network", func() {
	// 	It("when GetOrCreateNetwork is called it calls CloudStack to create a network", func() {
	// 		ns.EXPECT().GetNetworkID(gomock.Any()).Return("", -1, errors.New("no match found for blah"))
	// 		ns.EXPECT().GetNetworkByID(gomock.Any()).Return(nil, -1, errors.New("no match found for blah"))
	// 		nos.EXPECT().GetNetworkOfferingID(gomock.Any()).Return("someOfferingID", 1, nil)
	// 		ns.EXPECT().NewCreateNetworkParams(gomock.Any(), gomock.Any(), gomock.Any(), gomock.Any()).
	// 			Return(&csapi.CreateNetworkParams{})
	// 		ns.EXPECT().CreateNetwork(gomock.Any()).Return(&csapi.CreateNetworkResponse{Id: dummies.Net1.ID}, nil)

	// 		expectNetworkTags(dummies.Net1.ID)

	// 		Ω(client.ResolveNetworkStatuses(dummies.CSCluster)).Should(Succeed())
	// 	})
	// })

	// 	Context("for a closed firewall", func() {
	// 		It("OpenFirewallRule asks CloudStack to open the firewall", func() {
	// 			fs.EXPECT().NewCreateEgressFirewallRuleParams(netID, protocol).
	// 				Return(&csapi.CreateEgressFirewallRuleParams{})
	// 			fs.EXPECT().CreateEgressFirewallRule(&csapi.CreateEgressFirewallRuleParams{}).
	// 				Return(&csapi.CreateEgressFirewallRuleResponse{}, nil)

	// 			Ω(client.OpenFirewallRules(csCluster)).Should(Succeed())
	// 		})
	// 	})

	// 	Context("for an open firewall", func() {
	// 		It("OpenFirewallRule asks CloudStack to open the firewall anyway, but doesn't fail", func() {
	// 			fs.EXPECT().NewCreateEgressFirewallRuleParams(netID, protocol).
	// 				Return(&csapi.CreateEgressFirewallRuleParams{})
	// 			fs.EXPECT().CreateEgressFirewallRule(&csapi.CreateEgressFirewallRuleParams{}).
	// 				Return(&csapi.CreateEgressFirewallRuleResponse{}, errors.New("there is already a rule like this"))
	// 			Ω(client.OpenFirewallRules(csCluster)).Should(Succeed())
	// 		})
	// 	})

	// 	Context("in an isolated network with public IPs available", func() {
	// 		It("will resolve public IP details given an endpoint spec", func() {
	// 			ipAddress := "192.168.1.14"
	// 			as.EXPECT().NewListPublicIpAddressesParams().Return(&csapi.ListPublicIpAddressesParams{})
	// 			as.EXPECT().ListPublicIpAddresses(gomock.Any()).
	// 				Return(&csapi.ListPublicIpAddressesResponse{
	// 					Count:             1,
	// 					PublicIpAddresses: []*csapi.PublicIpAddress{{Id: "PublicIPID", Ipaddress: ipAddress}},
	// 				}, nil)
	// 			publicIPAddress, err := client.ResolvePublicIPDetails(csCluster)
	// 			Ω(err).Should(Succeed())
	// 			Ω(publicIPAddress).ShouldNot(BeNil())
	// 			Ω(publicIPAddress.Ipaddress).Should(Equal(ipAddress))
	// 		})
	// 	})

	// 	Context("The specific load balancer rule does exist", func() {
	// 		It("resolves the rule's ID", func() {
	// 			lbs.EXPECT().NewListLoadBalancerRulesParams().Return(&csapi.ListLoadBalancerRulesParams{})
	// 			lbs.EXPECT().ListLoadBalancerRules(gomock.Any()).Return(
	// 				&csapi.ListLoadBalancerRulesResponse{
	// 					LoadBalancerRules: []*csapi.LoadBalancerRule{{Publicport: publicPort, Id: lbRuleID}}}, nil)
	// 			Ω(client.ResolveLoadBalancerRuleDetails(csCluster)).Should(Succeed())
	// 			Ω(csCluster.Status.LBRuleID).Should(Equal(lbRuleID))
	// 		})

	// 		It("doesn't create a new load balancer rule on create", func() {
	// 			lbs.EXPECT().NewListLoadBalancerRulesParams().Return(&csapi.ListLoadBalancerRulesParams{})
	// 			lbs.EXPECT().ListLoadBalancerRules(gomock.Any()).
	// 				Return(&csapi.ListLoadBalancerRulesResponse{
	// 					LoadBalancerRules: []*csapi.LoadBalancerRule{{Publicport: publicPort, Id: lbRuleID}}}, nil)
	// 			Ω(client.GetOrCreateLoadBalancerRule(csCluster)).Should(Succeed())
	// 			Ω(csCluster.Status.LBRuleID).Should(Equal(lbRuleID))
	// 		})
	// 	})

	// 	Context("load balancer rule does not exist", func() {
	// 		It("calls cloudstack to create a new load balancer rule.", func() {
	// 			lbs.EXPECT().NewListLoadBalancerRulesParams().Return(&csapi.ListLoadBalancerRulesParams{})
	// 			lbs.EXPECT().ListLoadBalancerRules(gomock.Any()).Return(&csapi.ListLoadBalancerRulesResponse{
	// 				LoadBalancerRules: []*csapi.LoadBalancerRule{{Publicport: "7443", Id: lbRuleID}}}, nil)
	// 			lbs.EXPECT().NewCreateLoadBalancerRuleParams(gomock.Any(), gomock.Any(), gomock.Any(), gomock.Any()).
	// 				Return(&csapi.CreateLoadBalancerRuleParams{})
	// 			const randomID = "randomID"
	// 			lbs.EXPECT().CreateLoadBalancerRule(gomock.Any()).
	// 				Return(&csapi.CreateLoadBalancerRuleResponse{Id: randomID}, nil)
	// 			Ω(client.GetOrCreateLoadBalancerRule(csCluster)).Should(Succeed())
	// 			Ω(csCluster.Status.LBRuleID).Should(Equal(randomID))
	// 		})
	// 	})
	Context("Networking Integ Tests", func() {
		client, connectionErr := cloud.NewClient("../../cloud-config")

		BeforeEach(func() {
			if connectionErr != nil { // Only do these tests if an actual ACS instance is available via cloud-config.
				Skip("Could not connect to ACS instance.")
			}
			if err := client.ResolveNetwork(dummies.CSCluster, &dummies.Net1); err != nil {
				Skip("Could not find network.")
			}

			// Delete any existing tags
			existingTags, err := client.GetTags(cloud.ResourceTypeNetwork, dummies.Net1.ID)
			if err != nil {
				Fail("Failed to get existing tags. Error: " + err.Error())
			}
			if len(existingTags) != 0 {
				err = client.DeleteTags(cloud.ResourceTypeNetwork, dummies.Net1.ID, existingTags)
				if err != nil {
					Fail("Failed to delete existing tags. Error: " + err.Error())
				}
			}
		})

		It("fetches an isolated network", func() {
			dummies.SetDummyIsoNetToNameOnly()
			dummies.SetClusterSpecToNet(&dummies.ISONet1)

			client.ResolveNetwork(dummies.CSCluster, &dummies.ISONet1)
			Ω(dummies.ISONet1.ID).ShouldNot(BeEmpty())
			Ω(dummies.ISONet1.Type).Should(Equal(cloud.NetworkTypeIsolated))
		})

		It("fetches a public IP", func() {
			dummies.Zone1.ID = ""
			dummies.SetDummyIsoNetToNameOnly()
			dummies.SetClusterSpecToNet(&dummies.ISONet1)
			dummies.CSCluster.Spec.ControlPlaneEndpoint.Host = ""
			Ω(client.ResolveZones(dummies.CSCluster)).Should(Succeed())
			Ω(client.ResolveNetwork(dummies.CSCluster, &dummies.ISONet1)).Should(Succeed())
		})
	})
})<|MERGE_RESOLUTION|>--- conflicted
+++ resolved
@@ -67,17 +67,6 @@
 		mockCtrl.Finish()
 	})
 
-<<<<<<< HEAD
-	// // Sets expectations network tag creation.  To be used by tests that get/create networks.
-	// expectNetworkTags := func(networkID string) {
-	// 	listTagsParams := &csapi.ListTagsParams{}
-	// 	createTagsParams := &csapi.CreateTagsParams{}
-	// 	rs.EXPECT().NewListTagsParams().Return(listTagsParams)
-	// 	rs.EXPECT().ListTags(listTagsParams).Return(&csapi.ListTagsResponse{}, nil)
-	// 	rs.EXPECT().NewCreateTagsParams([]string{networkID}, string(cloud.ResourceTypeNetwork), gomock.Any()).Return(createTagsParams)
-	// 	rs.EXPECT().CreateTags(createTagsParams).Return(&csapi.CreateTagsResponse{}, nil)
-	// }
-=======
 	// Sets expectations network tag creation.  To be used by tests that get/create networks.
 	expectNetworkTags := func(networkID string, expectTagCreation bool) {
 		listTagsParams := &cloudstack.ListTagsParams{}
@@ -89,20 +78,12 @@
 			rs.EXPECT().CreateTags(createTagsParams).Return(&cloudstack.CreateTagsResponse{}, nil)
 		}
 	}
->>>>>>> 465c0fa4
 
 	Context("for an existing network", func() {
 		It("resolves network by ID", func() {
 			ns.EXPECT().GetNetworkByName(dummies.ISONet1.Name).Return(nil, 0, nil)
 			ns.EXPECT().GetNetworkByID(dummies.ISONet1.ID).Return(dummies.CAPCNetToCSAPINet(&dummies.ISONet1), 1, nil)
 
-<<<<<<< HEAD
-			Ω(client.ResolveNetwork(dummies.CSCluster, &dummies.ISONet1)).Should(Succeed())
-		})
-
-		It("resolves network by Name", func() {
-			ns.EXPECT().GetNetworkByName(dummies.ISONet1.Name).Return(dummies.CAPCNetToCSAPINet(&dummies.ISONet1), 1, nil)
-=======
 		It("does not call to create a new network via GetOrCreateNetwork", func() {
 			ns.EXPECT().GetNetworkID(fakeNetName).Return(fakeNetID, 1, nil)
 			ns.EXPECT().GetNetworkByID(fakeNetID).Return(&cloudstack.Network{Type: isolatedNetworkType}, 1, nil)
@@ -115,17 +96,10 @@
 			ns.EXPECT().GetNetworkID(gomock.Any()).Return("", -1, errors.New("no match found for blah"))
 			ns.EXPECT().GetNetworkByID(fakeNetID).Return(&cloudstack.Network{Type: isolatedNetworkType}, 1, nil)
 			expectNetworkTags(fakeNetID, false)
->>>>>>> 465c0fa4
 
 			Ω(client.ResolveNetwork(dummies.CSCluster, &dummies.ISONet1)).Should(Succeed())
 		})
 
-<<<<<<< HEAD
-		It("resolves network details in cluster status", func() {
-			dummies.SetDummyZoneStatus()
-			// Gets Net1 by Name.
-			ns.EXPECT().GetNetworkByName(dummies.Net1.Name).Return(dummies.CAPCNetToCSAPINet(&dummies.Net1), 1, nil)
-=======
 	Context("for a non-existent network", func() {
 		It("when GetOrCreateNetwork is called it calls CloudStack to create a network", func() {
 			ns.EXPECT().GetNetworkID(gomock.Any()).Return("", -1, errors.New("no match found for blah"))
@@ -139,7 +113,6 @@
 			Ω(client.GetOrCreateNetwork(csCluster)).Should(Succeed())
 		})
 	})
->>>>>>> 465c0fa4
 
 			// Trys to get Net2 by name and doesn't find it. Then finds Net2 via ID.
 			ns.EXPECT().GetNetworkByName(dummies.Net2.Name).Return(nil, 0, nil)
