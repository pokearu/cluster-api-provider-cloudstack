/*
Copyright 2022 The Kubernetes Authors.

Licensed under the Apache License, Version 2.0 (the "License");
you may not use this file except in compliance with the License.
You may obtain a copy of the License at

    http://www.apache.org/licenses/LICENSE-2.0

Unless required by applicable law or agreed to in writing, software
distributed under the License is distributed on an "AS IS" BASIS,
WITHOUT WARRANTIES OR CONDITIONS OF ANY KIND, either express or implied.
See the License for the specific language governing permissions and
limitations under the License.
*/

package cloud

import (
	"strconv"
	"strings"

	"github.com/apache/cloudstack-go/v2/cloudstack"
	capcv1 "github.com/aws/cluster-api-provider-cloudstack/api/v1beta1"
	"github.com/hashicorp/go-multierror"
	"github.com/pkg/errors"
)

type NetworkIface interface {
	ResolveNetworkStatuses(*capcv1.CloudStackCluster) error
	ResolveNetwork(*capcv1.CloudStackCluster, *capcv1.Network) error
	CreateIsolatedNetwork(*capcv1.CloudStackCluster) error
	OpenFirewallRules(*capcv1.CloudStackCluster) error
<<<<<<< HEAD
	ResolvePublicIPDetails(*capcv1.CloudStackCluster) (*cloudstack.PublicIpAddress, error)
=======
	FetchPublicIP(*capcv1.CloudStackCluster) (*cloudstack.PublicIpAddress, error)
>>>>>>> 7f13afa7
	ResolveLoadBalancerRuleDetails(*capcv1.CloudStackCluster) error
	GetOrCreateLoadBalancerRule(*capcv1.CloudStackCluster) error
	GetOrCreateIsolatedNetwork(*capcv1.CloudStackCluster) error
	AssociatePublicIPAddress(*capcv1.CloudStackCluster) error
}

const (
	NetOffering         = "DefaultIsolatedNetworkOfferingWithSourceNatService"
	K8sDefaultAPIPort   = 6443
	NetworkTypeIsolated = "Isolated"
	NetworkTypeShared   = "Shared"
	NetworkProtocolTCP  = "tcp"
)

// usesIsolatedNetwork returns true if this cluster is specs an isolated network.
// Assumes that the a fetch has been done on network statuses prior.
func UsesIsolatedNetwork(csCluster *capcv1.CloudStackCluster) bool {
	// Check for Isolated network use case.
	if len(csCluster.Status.Zones) == 1 { // Where the only specced network
		zoneStatus := csCluster.Status.Zones.GetOne()
		if zoneStatus.Network.Type == "" || // doesn't exist or
			zoneStatus.Network.Type == NetworkTypeIsolated { // exists and is an isolated network.
			return true
		}
	}
	return false
}

// NetworkExists checks that the network already exists based on the presence of all fields.
// Assumes that the a fetch has been done on network statuses prior.
func NetworkExists(net capcv1.Network) bool {
	if net.Name != "" && net.Type != "" && net.ID != "" {
		return true
	}
	return false
}

// ResolveNetwork fetches networks' ID, Name, and Type.
func (c *client) ResolveNetwork(csCluster *capcv1.CloudStackCluster, net *capcv1.Network) (retErr error) {
	// TODO rebuild this to consider cases with networks in many zones.
	// Use ListNetworks instead.
	netName := net.Name
	netDetails, count, err := c.cs.Network.GetNetworkByName(netName)
	if err != nil {
		retErr = multierror.Append(retErr, errors.Wrapf(err, "could not get Network ID from %s", netName))
	} else if count != 1 {
		retErr = multierror.Append(retErr, errors.Errorf(
			"expected 1 Network with name %s, but got %d", netName, count))
	} else { // Got netID from the network's name.
		net.ID = netDetails.Id
		net.Type = netDetails.Type
		return nil
	}

	// Now get network details.
	netDetails, count, err = c.cs.Network.GetNetworkByID(net.ID)
	if err != nil {
		return multierror.Append(retErr, errors.Wrapf(err, "could not get Network by ID %s", net.ID))
	} else if count != 1 {
		return multierror.Append(retErr, errors.Errorf("expected 1 Network with UUID %s, but got %d", net.ID, count))
	}
	net.Name = netDetails.Name
	net.ID = netDetails.Id
	net.Type = netDetails.Type
	return nil
}

func generateNetworkTagName(csCluster *capcv1.CloudStackCluster) string {
<<<<<<< HEAD
	return clusterTagNamePrefix + string(csCluster.UID)
=======
	return ClusterTagNamePrefix + string(csCluster.UID)
>>>>>>> 7f13afa7
}

// getOfferingID fetches an offering id.
func (c *client) getOfferingID() (string, error) {
	offeringID, count, retErr := c.cs.NetworkOffering.GetNetworkOfferingID(NetOffering)
	if retErr != nil {
		return "", retErr
	} else if count != 1 {
		return "", errors.New("found more than one network offering")
	}
	return offeringID, nil
}

// CreateIsolatedNetwork creates an isolated network in the relevant Zone.
// Assumes that there is only the one zone in the cluster.
func (c *client) CreateIsolatedNetwork(csCluster *capcv1.CloudStackCluster) (retErr error) {
	zoneStatus := *csCluster.Status.Zones.GetOne() // Should only be the one...
	netStatus := zoneStatus.Network

	// Fetch offering ID.
	offeringID, err := c.getOfferingID()
	if err != nil {
		return err
	}

	// Do creation.
	p := c.cs.Network.NewCreateNetworkParams(netStatus.Name, netStatus.Name, offeringID, zoneStatus.ID)
	setIfNotEmpty(csCluster.Spec.Account, p.SetAccount)
	setIfNotEmpty(csCluster.Status.DomainID, p.SetDomainid)
	resp, err := c.cs.Network.CreateNetwork(p)
	if err != nil {
		return err
	}
<<<<<<< HEAD
	if err := c.AddClusterTag(ResourceTypeNetwork, zoneStatus.Network.ID, csCluster); err != nil {
		return err
	}
	if err := c.AddCreatedByCAPCTag(ResourceTypeNetwork, zoneStatus.Network.ID); err != nil {
		return err
	}

	// Update Zone/Network status accordingly.
	netStatus.ID = resp.Id
	netStatus.Type = resp.Type
	zoneStatus.Network = netStatus
	csCluster.Status.Zones[zoneStatus.Name] = zoneStatus

	return nil
}

// ResolveNetworkStatuses fetches details on all networks specced, but will not modify ACS settings.
func (c *client) ResolveNetworkStatuses(csCluster *capcv1.CloudStackCluster) (retErr error) {
	// At this point network status should have been populated (copied) from the spec.
	for _, zoneStatus := range csCluster.Status.Zones {
		if retErr = c.ResolveNetwork(csCluster, &zoneStatus.Network); retErr == nil { // Found network
			csCluster.Status.Zones[zoneStatus.ID] = zoneStatus
		} else if !strings.Contains(retErr.Error(), "No match found") { // Some other error.
			return retErr
		}
=======

	// Update Zone/Network status accordingly.
	netStatus.ID = resp.Id
	netStatus.Type = resp.Type
	zoneStatus.Network = netStatus
	csCluster.Status.Zones[zoneStatus.Name] = zoneStatus

	if err := c.AddCreatedByCAPCTag(ResourceTypeNetwork, zoneStatus.Network.ID); err != nil {
		return err
>>>>>>> 7f13afa7
	}

	return nil
}

<<<<<<< HEAD
=======
// ResolveNetworkStatuses fetches details on all networks specced, but will not modify ACS settings.
func (c *client) ResolveNetworkStatuses(csCluster *capcv1.CloudStackCluster) (retErr error) {
	// At this point network status should have been populated (copied) from the spec.
	for _, zoneStatus := range csCluster.Status.Zones {
		if retErr = c.ResolveNetwork(csCluster, &zoneStatus.Network); retErr == nil { // Found network
			csCluster.Status.Zones[zoneStatus.ID] = zoneStatus
		} else if !strings.Contains(retErr.Error(), "No match found") { // Some other error.
			return retErr
		}
	}

	return nil
}

>>>>>>> 7f13afa7
func (c *client) RemoveClusterTagFromNetwork(csCluster *capcv1.CloudStackCluster, net capcv1.Network) (retError error) {

	tags, err := c.GetTags(ResourceTypeNetwork, net.ID)
	if err != nil {
		return err
	}

<<<<<<< HEAD
	clusterTagName := generateNetworkTagName(csCluster)
	if tagValue := tags[clusterTagName]; tagValue != "" {
		if err = c.DeleteTags(ResourceTypeNetwork, net.ID, map[string]string{clusterTagName: tagValue}); err != nil {
=======
	ClusterTagName := generateNetworkTagName(csCluster)
	if tagValue := tags[ClusterTagName]; tagValue != "" {
		if err = c.DeleteTags(ResourceTypeNetwork, net.ID, map[string]string{ClusterTagName: tagValue}); err != nil {
>>>>>>> 7f13afa7
			return err
		}
	}

	return nil
}

func (c *client) DeleteNetworkIfNotInUse(csCluster *capcv1.CloudStackCluster, net capcv1.Network) (retError error) {
	tags, err := c.GetTags(ResourceTypeNetwork, net.ID)
	if err != nil {
		return err
	}

	var clusterTagCount int
	for tagName := range tags {
<<<<<<< HEAD
		if strings.HasPrefix(tagName, clusterTagNamePrefix) {
=======
		if strings.HasPrefix(tagName, ClusterTagNamePrefix) {
>>>>>>> 7f13afa7
			clusterTagCount++
		}
	}

<<<<<<< HEAD
	if clusterTagCount == 0 && tags[createdByCAPCTagName] != "" {
=======
	if clusterTagCount == 0 && tags[CreatedByCAPCTagName] != "" {
>>>>>>> 7f13afa7
		return c.DestroyNetwork(net)
	}

	return nil
}

<<<<<<< HEAD
func (c *client) ResolvePublicIPDetails(csCluster *capcv1.CloudStackCluster) (*cloudstack.PublicIpAddress, error) {
=======
func (c *client) FetchPublicIP(csCluster *capcv1.CloudStackCluster) (*cloudstack.PublicIpAddress, error) {
>>>>>>> 7f13afa7
	ip := csCluster.Spec.ControlPlaneEndpoint.Host

	zoneStatus := csCluster.Status.Zones.GetOne()

	p := c.cs.Address.NewListPublicIpAddressesParams()
	p.SetAllocatedonly(false)
	p.SetZoneid(zoneStatus.ID)
	setIfNotEmpty(csCluster.Spec.Account, p.SetAccount)
	setIfNotEmpty(csCluster.Status.DomainID, p.SetDomainid)
	if ip != "" {
		p.SetIpaddress(ip)
	}
	publicAddresses, err := c.cs.Address.ListPublicIpAddresses(p)

	if err != nil {
		return nil, err
	} else if ip != "" && publicAddresses.Count == 1 { // Endpoint specified and IP found.
		// Ignore already allocated here since the IP was specified.
		return publicAddresses.PublicIpAddresses[0], nil
	} else if publicAddresses.Count > 0 { // Endpoint not specified.
		for _, v := range publicAddresses.PublicIpAddresses { // Pick first available address.
			if v.Allocated == "" { // Found un-allocated Public IP.
				return v, nil
			}
		}
		return nil, errors.New("all Public IP Adresse(s) found were already allocated")
	}
	return nil, errors.New("no public addresses found in available networks")
}

// AssociatePublicIPAddress Gets a PublicIP and associates it.
func (c *client) AssociatePublicIPAddress(csCluster *capcv1.CloudStackCluster) (retErr error) {
<<<<<<< HEAD
	publicAddress, err := c.ResolvePublicIPDetails(csCluster)
=======
	publicAddress, err := c.FetchPublicIP(csCluster)
>>>>>>> 7f13afa7
	if err != nil {
		return err
	}

	csCluster.Spec.ControlPlaneEndpoint.Host = publicAddress.Ipaddress
	csCluster.Status.PublicIPID = publicAddress.Id

	zoneStatus := csCluster.Status.Zones.GetOne()

	// Public IP found, but not yet allocated to network.
	p := c.cs.Address.NewAssociateIpAddressParams()
	p.SetIpaddress(csCluster.Spec.ControlPlaneEndpoint.Host)
	p.SetNetworkid(zoneStatus.Network.ID)
	setIfNotEmpty(csCluster.Spec.Account, p.SetAccount)
	setIfNotEmpty(csCluster.Status.DomainID, p.SetDomainid)
	if _, err := c.cs.Address.AssociateIpAddress(p); err != nil {
		return err
	}
	if err := c.AddClusterTag(ResourceTypeIPAddress, publicAddress.Id, csCluster); err != nil {
		return err
	}
	return nil
<<<<<<< HEAD
}

func (c *client) OpenFirewallRules(csCluster *capcv1.CloudStackCluster) (retErr error) {
	p := c.cs.Firewall.NewCreateEgressFirewallRuleParams(csCluster.Status.PublicIPNetworkID, NetworkProtocolTCP)
	_, retErr = c.cs.Firewall.CreateEgressFirewallRule(p)
	if retErr != nil && strings.Contains(strings.ToLower(retErr.Error()), "there is already") { // Already a firewall rule here.
		retErr = nil
	}
	return retErr
}

=======
}

func (c *client) OpenFirewallRules(csCluster *capcv1.CloudStackCluster) (retErr error) {
	p := c.cs.Firewall.NewCreateEgressFirewallRuleParams(csCluster.Status.PublicIPNetworkID, NetworkProtocolTCP)
	_, retErr = c.cs.Firewall.CreateEgressFirewallRule(p)
	if retErr != nil && strings.Contains(strings.ToLower(retErr.Error()), "there is already") { // Already a firewall rule here.
		retErr = nil
	}
	return retErr
}

>>>>>>> 7f13afa7
func (c *client) DisassociatePublicIPAddress(csCluster *capcv1.CloudStackCluster) (retErr error) {
	// Remove the CAPC creation tag, so it won't be there the next time this address is associated.
	retErr = c.DeleteCreatedByCAPCTag(ResourceTypeIPAddress, csCluster.Status.PublicIPID)
	if retErr != nil {
		return retErr
	}

	p := c.cs.Address.NewDisassociateIpAddressParams(csCluster.Status.PublicIPID)
	_, retErr = c.cs.Address.DisassociateIpAddress(p)
	return retErr
}

func (c *client) DisassociatePublicIPAddressIfNotInUse(csCluster *capcv1.CloudStackCluster) (retError error) {
	tagsAllowDisposal, err := c.DoClusterTagsAllowDisposal(ResourceTypeIPAddress, csCluster.Status.PublicIPID)
	if err != nil {
		return err
	}

	// Can't disassociate an address if it's the source NAT address.
	publicIP, _, err := c.cs.Address.GetPublicIpAddressByID(csCluster.Status.PublicIPID)
	if err != nil {
		return err
	}
	sourceNAT := publicIP != nil && publicIP.Issourcenat

	if tagsAllowDisposal && !sourceNAT {
		return c.DisassociatePublicIPAddress(csCluster)
	}

	return nil
}

func (c *client) ResolveLoadBalancerRuleDetails(csCluster *capcv1.CloudStackCluster) (retErr error) {
	p := c.cs.LoadBalancer.NewListLoadBalancerRulesParams()
	p.SetPublicipid(csCluster.Status.PublicIPID)
	setIfNotEmpty(csCluster.Spec.Account, p.SetAccount)
	setIfNotEmpty(csCluster.Status.DomainID, p.SetDomainid)
	loadBalancerRules, err := c.cs.LoadBalancer.ListLoadBalancerRules(p)
	if err != nil {
		return err
	}
	for _, rule := range loadBalancerRules.LoadBalancerRules {
		if rule.Publicport == strconv.Itoa(int(csCluster.Spec.ControlPlaneEndpoint.Port)) {
			csCluster.Status.LBRuleID = rule.Id
			return nil
		}
	}
	return errors.New("no load balancer rule found")
}

// GetOrCreateLoadBalancerRule Create a load balancer rule that can be assigned to instances.
func (c *client) GetOrCreateLoadBalancerRule(csCluster *capcv1.CloudStackCluster) (retErr error) {
	// Check if rule exists.
	if err := c.ResolveLoadBalancerRuleDetails(csCluster); err == nil ||
		!strings.Contains(strings.ToLower(err.Error()), "no load balancer rule found") {
		return err
	}

	p := c.cs.LoadBalancer.NewCreateLoadBalancerRuleParams(
		"roundrobin", "Kubernetes_API_Server", K8sDefaultAPIPort, K8sDefaultAPIPort)

	p.SetNetworkid(csCluster.Status.Zones.GetOne().Network.ID)
	if csCluster.Spec.ControlPlaneEndpoint.Port != 0 { // Override default public port if endpoint port specified.
		p.SetPublicport(int(csCluster.Spec.ControlPlaneEndpoint.Port))
	}
	p.SetPublicipid(csCluster.Status.PublicIPID)
	p.SetProtocol(NetworkProtocolTCP)
	setIfNotEmpty(csCluster.Spec.Account, p.SetAccount)
	setIfNotEmpty(csCluster.Status.DomainID, p.SetDomainid)
	resp, err := c.cs.LoadBalancer.CreateLoadBalancerRule(p)
	if err != nil {
		return err
	}
	csCluster.Status.LBRuleID = resp.Id
	return nil
}

func (c *client) DestroyNetwork(net capcv1.Network) (retErr error) {
	_, retErr = c.cs.Network.DeleteNetwork(c.cs.Network.NewDeleteNetworkParams(net.ID))
	return retErr
}

func (c *client) AssignVMToLoadBalancerRule(csCluster *capcv1.CloudStackCluster, instanceID string) (retErr error) {

	// Check that the instance isn't already in LB rotation.
	lbRuleInstances, retErr := c.cs.LoadBalancer.ListLoadBalancerRuleInstances(
		c.cs.LoadBalancer.NewListLoadBalancerRuleInstancesParams(csCluster.Status.LBRuleID))
	if retErr != nil {
		return retErr
	}
	for _, instance := range lbRuleInstances.LoadBalancerRuleInstances {
		if instance.Id == instanceID { // Already assigned to load balancer..
			return nil
		}
	}

	// Assign to Load Balancer.
	p := c.cs.LoadBalancer.NewAssignToLoadBalancerRuleParams(csCluster.Status.LBRuleID)
	p.SetVirtualmachineids([]string{instanceID})
	_, retErr = c.cs.LoadBalancer.AssignToLoadBalancerRule(p)
	return retErr
}

// GetOrCreateIsolatedNetwork fetches or builds out the necessary structures for isolated network use.
func (c *client) GetOrCreateIsolatedNetwork(csCluster *capcv1.CloudStackCluster) error {
	onlyNetStatus := csCluster.Status.Zones.GetOne().Network
	if !NetworkExists(onlyNetStatus) { // create isolated network.
		if err := c.CreateIsolatedNetwork(csCluster); err != nil {
			return err
		}
	}
<<<<<<< HEAD
=======
	networkID := csCluster.Status.Zones.GetOne().Network.ID
	if err := c.AddClusterTag(ResourceTypeNetwork, networkID, csCluster); err != nil {
		return err
	}
>>>>>>> 7f13afa7

	if csCluster.Status.PublicIPID == "" { // Don't try to get public IP again it's already been fetched.
		if err := c.AssociatePublicIPAddress(csCluster); err != nil {
			return err
		}
<<<<<<< HEAD
=======
		// Add created by CAPC tag to public IP.
		if err := c.AddCreatedByCAPCTag(ResourceTypeIPAddress, csCluster.Status.PublicIPID); err != nil {
			return err
		}
>>>>>>> 7f13afa7
	}
	if err := c.GetOrCreateLoadBalancerRule(csCluster); err != nil {
		return err
	}
	return nil
}<|MERGE_RESOLUTION|>--- conflicted
+++ resolved
@@ -31,11 +31,7 @@
 	ResolveNetwork(*capcv1.CloudStackCluster, *capcv1.Network) error
 	CreateIsolatedNetwork(*capcv1.CloudStackCluster) error
 	OpenFirewallRules(*capcv1.CloudStackCluster) error
-<<<<<<< HEAD
-	ResolvePublicIPDetails(*capcv1.CloudStackCluster) (*cloudstack.PublicIpAddress, error)
-=======
 	FetchPublicIP(*capcv1.CloudStackCluster) (*cloudstack.PublicIpAddress, error)
->>>>>>> 7f13afa7
 	ResolveLoadBalancerRuleDetails(*capcv1.CloudStackCluster) error
 	GetOrCreateLoadBalancerRule(*capcv1.CloudStackCluster) error
 	GetOrCreateIsolatedNetwork(*capcv1.CloudStackCluster) error
@@ -104,11 +100,7 @@
 }
 
 func generateNetworkTagName(csCluster *capcv1.CloudStackCluster) string {
-<<<<<<< HEAD
-	return clusterTagNamePrefix + string(csCluster.UID)
-=======
 	return ClusterTagNamePrefix + string(csCluster.UID)
->>>>>>> 7f13afa7
 }
 
 // getOfferingID fetches an offering id.
@@ -142,19 +134,16 @@
 	if err != nil {
 		return err
 	}
-<<<<<<< HEAD
-	if err := c.AddClusterTag(ResourceTypeNetwork, zoneStatus.Network.ID, csCluster); err != nil {
-		return err
-	}
-	if err := c.AddCreatedByCAPCTag(ResourceTypeNetwork, zoneStatus.Network.ID); err != nil {
-		return err
-	}
 
 	// Update Zone/Network status accordingly.
 	netStatus.ID = resp.Id
 	netStatus.Type = resp.Type
 	zoneStatus.Network = netStatus
 	csCluster.Status.Zones[zoneStatus.Name] = zoneStatus
+
+	if err := c.AddCreatedByCAPCTag(ResourceTypeNetwork, zoneStatus.Network.ID); err != nil {
+		return err
+	}
 
 	return nil
 }
@@ -168,39 +157,11 @@
 		} else if !strings.Contains(retErr.Error(), "No match found") { // Some other error.
 			return retErr
 		}
-=======
-
-	// Update Zone/Network status accordingly.
-	netStatus.ID = resp.Id
-	netStatus.Type = resp.Type
-	zoneStatus.Network = netStatus
-	csCluster.Status.Zones[zoneStatus.Name] = zoneStatus
-
-	if err := c.AddCreatedByCAPCTag(ResourceTypeNetwork, zoneStatus.Network.ID); err != nil {
-		return err
->>>>>>> 7f13afa7
-	}
-
-	return nil
-}
-
-<<<<<<< HEAD
-=======
-// ResolveNetworkStatuses fetches details on all networks specced, but will not modify ACS settings.
-func (c *client) ResolveNetworkStatuses(csCluster *capcv1.CloudStackCluster) (retErr error) {
-	// At this point network status should have been populated (copied) from the spec.
-	for _, zoneStatus := range csCluster.Status.Zones {
-		if retErr = c.ResolveNetwork(csCluster, &zoneStatus.Network); retErr == nil { // Found network
-			csCluster.Status.Zones[zoneStatus.ID] = zoneStatus
-		} else if !strings.Contains(retErr.Error(), "No match found") { // Some other error.
-			return retErr
-		}
-	}
-
-	return nil
-}
-
->>>>>>> 7f13afa7
+	}
+
+	return nil
+}
+
 func (c *client) RemoveClusterTagFromNetwork(csCluster *capcv1.CloudStackCluster, net capcv1.Network) (retError error) {
 
 	tags, err := c.GetTags(ResourceTypeNetwork, net.ID)
@@ -208,15 +169,9 @@
 		return err
 	}
 
-<<<<<<< HEAD
-	clusterTagName := generateNetworkTagName(csCluster)
-	if tagValue := tags[clusterTagName]; tagValue != "" {
-		if err = c.DeleteTags(ResourceTypeNetwork, net.ID, map[string]string{clusterTagName: tagValue}); err != nil {
-=======
 	ClusterTagName := generateNetworkTagName(csCluster)
 	if tagValue := tags[ClusterTagName]; tagValue != "" {
 		if err = c.DeleteTags(ResourceTypeNetwork, net.ID, map[string]string{ClusterTagName: tagValue}); err != nil {
->>>>>>> 7f13afa7
 			return err
 		}
 	}
@@ -232,31 +187,19 @@
 
 	var clusterTagCount int
 	for tagName := range tags {
-<<<<<<< HEAD
-		if strings.HasPrefix(tagName, clusterTagNamePrefix) {
-=======
 		if strings.HasPrefix(tagName, ClusterTagNamePrefix) {
->>>>>>> 7f13afa7
 			clusterTagCount++
 		}
 	}
 
-<<<<<<< HEAD
-	if clusterTagCount == 0 && tags[createdByCAPCTagName] != "" {
-=======
 	if clusterTagCount == 0 && tags[CreatedByCAPCTagName] != "" {
->>>>>>> 7f13afa7
 		return c.DestroyNetwork(net)
 	}
 
 	return nil
 }
 
-<<<<<<< HEAD
-func (c *client) ResolvePublicIPDetails(csCluster *capcv1.CloudStackCluster) (*cloudstack.PublicIpAddress, error) {
-=======
 func (c *client) FetchPublicIP(csCluster *capcv1.CloudStackCluster) (*cloudstack.PublicIpAddress, error) {
->>>>>>> 7f13afa7
 	ip := csCluster.Spec.ControlPlaneEndpoint.Host
 
 	zoneStatus := csCluster.Status.Zones.GetOne()
@@ -289,11 +232,7 @@
 
 // AssociatePublicIPAddress Gets a PublicIP and associates it.
 func (c *client) AssociatePublicIPAddress(csCluster *capcv1.CloudStackCluster) (retErr error) {
-<<<<<<< HEAD
-	publicAddress, err := c.ResolvePublicIPDetails(csCluster)
-=======
 	publicAddress, err := c.FetchPublicIP(csCluster)
->>>>>>> 7f13afa7
 	if err != nil {
 		return err
 	}
@@ -316,7 +255,6 @@
 		return err
 	}
 	return nil
-<<<<<<< HEAD
 }
 
 func (c *client) OpenFirewallRules(csCluster *capcv1.CloudStackCluster) (retErr error) {
@@ -328,19 +266,6 @@
 	return retErr
 }
 
-=======
-}
-
-func (c *client) OpenFirewallRules(csCluster *capcv1.CloudStackCluster) (retErr error) {
-	p := c.cs.Firewall.NewCreateEgressFirewallRuleParams(csCluster.Status.PublicIPNetworkID, NetworkProtocolTCP)
-	_, retErr = c.cs.Firewall.CreateEgressFirewallRule(p)
-	if retErr != nil && strings.Contains(strings.ToLower(retErr.Error()), "there is already") { // Already a firewall rule here.
-		retErr = nil
-	}
-	return retErr
-}
-
->>>>>>> 7f13afa7
 func (c *client) DisassociatePublicIPAddress(csCluster *capcv1.CloudStackCluster) (retErr error) {
 	// Remove the CAPC creation tag, so it won't be there the next time this address is associated.
 	retErr = c.DeleteCreatedByCAPCTag(ResourceTypeIPAddress, csCluster.Status.PublicIPID)
@@ -452,25 +377,19 @@
 			return err
 		}
 	}
-<<<<<<< HEAD
-=======
 	networkID := csCluster.Status.Zones.GetOne().Network.ID
 	if err := c.AddClusterTag(ResourceTypeNetwork, networkID, csCluster); err != nil {
 		return err
 	}
->>>>>>> 7f13afa7
 
 	if csCluster.Status.PublicIPID == "" { // Don't try to get public IP again it's already been fetched.
 		if err := c.AssociatePublicIPAddress(csCluster); err != nil {
 			return err
 		}
-<<<<<<< HEAD
-=======
 		// Add created by CAPC tag to public IP.
 		if err := c.AddCreatedByCAPCTag(ResourceTypeIPAddress, csCluster.Status.PublicIPID); err != nil {
 			return err
 		}
->>>>>>> 7f13afa7
 	}
 	if err := c.GetOrCreateLoadBalancerRule(csCluster); err != nil {
 		return err
