--- conflicted
+++ resolved
@@ -17,12 +17,9 @@
 package cloud
 
 import (
-<<<<<<< HEAD
 	"encoding/json"
-=======
+
 	"sigs.k8s.io/cluster-api-provider-cloudstack/pkg/metrics"
-	"strings"
->>>>>>> 57bcba07
 
 	"github.com/apache/cloudstack-go/v2/cloudstack"
 )
@@ -48,41 +45,10 @@
 
 // cloud-config ini structure.
 type Config struct {
-<<<<<<< HEAD
 	APIURL    string `json:"api-url"`
 	APIKey    string `json:"api-key"`
 	SecretKey string `json:"secret-key"`
 	VerifySSL bool   `json:"verify-ssl"`
-=======
-	APIURL    string `ini:"api-url"`
-	APIKey    string `ini:"api-key"`
-	SecretKey string `ini:"secret-key"`
-	VerifySSL bool   `ini:"verify-ssl"`
-}
-
-func NewClient(ccPath string) (Client, error) {
-	c := &client{config: Config{VerifySSL: true}}
-	if rawCfg, err := ini.Load(ccPath); err != nil {
-		return nil, errors.Wrapf(err, "reading config at path %s", ccPath)
-	} else if g := rawCfg.Section(GLOBAL); len(g.Keys()) == 0 {
-		return nil, errors.New("section Global not found")
-	} else if err = rawCfg.Section(GLOBAL).StrictMapTo(&c.config); err != nil {
-		return nil, errors.Wrapf(err, "parsing [Global] section from config at path %s", ccPath)
-	}
-
-	// The client returned from NewAsyncClient works in a synchronous way. On the other hand,
-	// a client returned from NewClient works in an asynchronous way. Dive into the constructor definition
-	// comments for more details
-	c.cs = cloudstack.NewAsyncClient(c.config.APIURL, c.config.APIKey, c.config.SecretKey, c.config.VerifySSL)
-	c.csAsync = cloudstack.NewClient(c.config.APIURL, c.config.APIKey, c.config.SecretKey, c.config.VerifySSL)
-	c.customMetrics = metrics.NewCustomMetrics()
-
-	_, err := c.cs.APIDiscovery.ListApis(c.cs.APIDiscovery.NewListApisParams())
-	if err != nil && strings.Contains(strings.ToLower(err.Error()), "i/o timeout") {
-		return c, errors.Wrap(err, "timeout while checking CloudStack API Client connectivity")
-	}
-	return c, errors.Wrap(err, "checking CloudStack API Client connectivity")
->>>>>>> 57bcba07
 }
 
 // Creates a new Cloud Client form a map of strings to strings.
@@ -98,25 +64,9 @@
 	// The client returned from NewAsyncClient works in a synchronous way. On the other hand,
 	// a client returned from NewClient works in an asynchronous way. Dive into the constructor definition
 	// comments for more details
-<<<<<<< HEAD
 	c := &client{config: cfg}
 	c.cs = cloudstack.NewAsyncClient(cfg.APIURL, cfg.APIKey, cfg.SecretKey, cfg.VerifySSL)
 	c.csAsync = cloudstack.NewClient(cfg.APIURL, cfg.APIKey, cfg.SecretKey, cfg.VerifySSL)
+	c.customMetrics = metrics.NewCustomMetrics()
 	return c, nil
-=======
-	newC.cs = cloudstack.NewAsyncClient(newC.config.APIURL, newC.config.APIKey, newC.config.SecretKey, newC.config.VerifySSL)
-	newC.csAsync = cloudstack.NewClient(newC.config.APIURL, newC.config.APIKey, newC.config.SecretKey, newC.config.VerifySSL)
-	newC.customMetrics = metrics.NewCustomMetrics()
-
-	_, err := newC.cs.APIDiscovery.ListApis(newC.cs.APIDiscovery.NewListApisParams())
-	if err != nil && strings.Contains(strings.ToLower(err.Error()), "i/o timeout") {
-		return newC, errors.Wrap(err, "timeout while checking CloudStack API Client connectivity")
-	}
-	return newC, errors.Wrap(err, "checking CloudStack API Client connectivity")
-}
-
-func NewClientFromCSAPIClient(cs *cloudstack.CloudStackClient) Client {
-	c := &client{cs: cs, csAsync: cs, customMetrics: metrics.NewCustomMetrics()}
-	return c
->>>>>>> 57bcba07
 }