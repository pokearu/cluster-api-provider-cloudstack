/*
Copyright 2022 The Kubernetes Authors.

Licensed under the Apache License, Version 2.0 (the "License");
you may not use this file except in compliance with the License.
You may obtain a copy of the License at

    http://www.apache.org/licenses/LICENSE-2.0

Unless required by applicable law or agreed to in writing, software
distributed under the License is distributed on an "AS IS" BASIS,
WITHOUT WARRANTIES OR CONDITIONS OF ANY KIND, either express or implied.
See the License for the specific language governing permissions and
limitations under the License.
*/

package cloud

import (
	"strings"

	"github.com/hashicorp/go-multierror"

	infrav1 "github.com/aws/cluster-api-provider-cloudstack/api/v1beta1"
	"github.com/pkg/errors"
)

type TagIface interface {
	AddClusterTag(ResourceType, string, *infrav1.CloudStackCluster) error
	DeleteClusterTag(ResourceType, string, *infrav1.CloudStackCluster) error
	AddCreatedByCAPCTag(ResourceType, string) error
	DeleteCreatedByCAPCTag(ResourceType, string) error
	DoClusterTagsAllowDisposal(ResourceType, string) (bool, error)
	AddTags(ResourceType, string, map[string]string) error
	GetTags(ResourceType, string) (map[string]string, error)
	DeleteTags(ResourceType, string, map[string]string) error
}

type ResourceType string

const (
	clusterTagNamePrefix               = "CAPC_cluster_"
	createdByCAPCTagName               = "created_by_CAPC"
	ResourceTypeNetwork   ResourceType = "Network"
	ResourceTypeIPAddress ResourceType = "PublicIpAddress"
)

// ignoreAlreadyPresentErrors returns nil if the error is an already present tag error.
func ignoreAlreadyPresentErrors(err error, rType ResourceType, rID string) error {
	matchSubString := strings.ToLower("already on " + string(rType) + " with id " + rID)
	if err != nil && !strings.Contains(strings.ToLower(err.Error()), matchSubString) {
		return err
	}
<<<<<<< HEAD
=======

	// Don't tag resources unless they are now being created by CAPC, or were previously created by CAPC.
	if !addCreatedByCAPCTag && existingTags[createdByCAPCTagName] == "" {
		return nil
	}

	if existingTags[clusterTagName] == "" {
		newTags[clusterTagName] = "1"
	}

	if addCreatedByCAPCTag && existingTags[createdByCAPCTagName] == "" {
		newTags[createdByCAPCTagName] = "1"
	}

	if len(newTags) > 0 {
		return c.AddTags(resourceType, resourceID, newTags)
	}

>>>>>>> 465c0fa4
	return nil
}

// AddClusterTag adds cluster tag to a resource. This tag indicates the resource is used by a given the cluster.
func (c *client) AddClusterTag(rType ResourceType, rID string, csCluster *infrav1.CloudStackCluster) error {
	clusterTagName := generateClusterTagName(csCluster)
	return c.AddTags(rType, rID, map[string]string{clusterTagName: "1"})
}

// DeleteClusterTag deletes the tag that associates the resource with a given cluster.
func (c *client) DeleteClusterTag(rType ResourceType, rID string, csCluster *infrav1.CloudStackCluster) error {
	clusterTagName := generateClusterTagName(csCluster)
	return c.DeleteTags(rType, rID, map[string]string{clusterTagName: "1"})
}

// AddCreatedByCAPCTag deletes the tag that indicates that the resource was created by CAPC.  This is useful when a
// resource is disassociated instead of deleted.  That way the tag won't cause confusion if the resource is reused later.
func (c *client) AddCreatedByCAPCTag(rType ResourceType, rID string) error {
	return c.AddTags(rType, rID, map[string]string{createdByCAPCTagName: "1"})
}

// DeleteCreatedByCAPCTag deletes the tag that indicates that the resource was created by CAPC.  This is useful when a
// resource is disassociated instead of deleted.  That way the tag won't cause confusion if the resource is reused later.
func (c *client) DeleteCreatedByCAPCTag(rType ResourceType, rID string) error {
	return c.DeleteTags(rType, rID, map[string]string{createdByCAPCTagName: "1"})
}

// DoClusterTagsAllowDisposal checks to see if the resource is in a state that makes it eligible for disposal.  CAPC can
// dispose of a resource if the tags show it was created by CAPC and isn't being used by any clusters.
func (c *client) DoClusterTagsAllowDisposal(resourceType ResourceType, resourceID string) (bool, error) {
	tags, err := c.GetTags(resourceType, resourceID)
	if err != nil {
		return false, err
	}

	var clusterTagCount int
	for tagName := range tags {
		if strings.HasPrefix(tagName, clusterTagNamePrefix) {
			clusterTagCount++
		}
	}

	return clusterTagCount == 0 && tags[createdByCAPCTagName] != "", nil
}

// AddTags adds arbitrary tags to a resource.
func (c *client) AddTags(resourceType ResourceType, resourceID string, tags map[string]string) error {
	p := c.cs.Resourcetags.NewCreateTagsParams([]string{resourceID}, string(resourceType), tags)
	_, err := c.cs.Resourcetags.CreateTags(p)
	return ignoreAlreadyPresentErrors(err, resourceType, resourceID)
}

// GetTags gets all of a resource's tags.
func (c *client) GetTags(resourceType ResourceType, resourceID string) (map[string]string, error) {
	p := c.cs.Resourcetags.NewListTagsParams()
	p.SetResourceid(resourceID)
	p.SetResourcetype(string(resourceType))
	p.SetListall(true)
	listTagResponse, err := c.cs.Resourcetags.ListTags(p)
	if err != nil {
		return nil, err
	}
	tags := make(map[string]string, listTagResponse.Count)
	for _, t := range listTagResponse.Tags {
		tags[t.Key] = t.Value
	}
	return tags, nil
}

// DeleteTags deletes the given tags from a resource.
// Ignores errors if the tag is not present.
func (c *client) DeleteTags(resourceType ResourceType, resourceID string, tagsToDelete map[string]string) error {
	for tagkey, tagval := range tagsToDelete {
		p := c.cs.Resourcetags.NewDeleteTagsParams([]string{resourceID}, string(resourceType))
		p.SetTags(tagsToDelete)
		if _, err1 := c.cs.Resourcetags.DeleteTags(p); err1 != nil { // Error in deletion attempt. Check for tag.
			currTag := map[string]string{tagkey: tagval}
			if tags, err2 := c.GetTags(resourceType, resourceID); len(tags) != 0 {
				if _, foundTag := tags[tagkey]; foundTag {
					return errors.Wrapf(multierror.Append(err1, err2),
						"could not remove tag %s from %s with ID %s", currTag, resourceType, resourceID)
				}
			}
		}
	}
	return nil
}

func generateClusterTagName(csCluster *infrav1.CloudStackCluster) string {
	return clusterTagNamePrefix + string(csCluster.UID)
}<|MERGE_RESOLUTION|>--- conflicted
+++ resolved
@@ -39,8 +39,8 @@
 type ResourceType string
 
 const (
-	clusterTagNamePrefix               = "CAPC_cluster_"
-	createdByCAPCTagName               = "created_by_CAPC"
+	ClusterTagNamePrefix               = "CAPC_cluster_"
+	CreatedByCAPCTagName               = "created_by_CAPC"
 	ResourceTypeNetwork   ResourceType = "Network"
 	ResourceTypeIPAddress ResourceType = "PublicIpAddress"
 )
@@ -51,52 +51,50 @@
 	if err != nil && !strings.Contains(strings.ToLower(err.Error()), matchSubString) {
 		return err
 	}
-<<<<<<< HEAD
-=======
+	return nil
+}
 
-	// Don't tag resources unless they are now being created by CAPC, or were previously created by CAPC.
-	if !addCreatedByCAPCTag && existingTags[createdByCAPCTagName] == "" {
-		return nil
+func (c *client) IsCapcManaged(resourceType ResourceType, resourceID string) (bool, error) {
+	tags, err := c.GetTags(resourceType, resourceID)
+	if err != nil {
+		return false, errors.Wrapf(err,
+			"error encountered while checking if %s with ID: %s is tagged as CAPC managed", resourceType, resourceID)
 	}
-
-	if existingTags[clusterTagName] == "" {
-		newTags[clusterTagName] = "1"
-	}
-
-	if addCreatedByCAPCTag && existingTags[createdByCAPCTagName] == "" {
-		newTags[createdByCAPCTagName] = "1"
-	}
-
-	if len(newTags) > 0 {
-		return c.AddTags(resourceType, resourceID, newTags)
-	}
-
->>>>>>> 465c0fa4
-	return nil
+	_, CreatedByCAPC := tags[CreatedByCAPCTagName]
+	return CreatedByCAPC, nil
 }
 
 // AddClusterTag adds cluster tag to a resource. This tag indicates the resource is used by a given the cluster.
 func (c *client) AddClusterTag(rType ResourceType, rID string, csCluster *infrav1.CloudStackCluster) error {
-	clusterTagName := generateClusterTagName(csCluster)
-	return c.AddTags(rType, rID, map[string]string{clusterTagName: "1"})
+	if managedByCAPC, err := c.IsCapcManaged(rType, rID); err != nil {
+		return err
+	} else if managedByCAPC {
+		ClusterTagName := generateClusterTagName(csCluster)
+		return c.AddTags(rType, rID, map[string]string{ClusterTagName: "1"})
+	}
+	return nil
 }
 
 // DeleteClusterTag deletes the tag that associates the resource with a given cluster.
 func (c *client) DeleteClusterTag(rType ResourceType, rID string, csCluster *infrav1.CloudStackCluster) error {
-	clusterTagName := generateClusterTagName(csCluster)
-	return c.DeleteTags(rType, rID, map[string]string{clusterTagName: "1"})
+	if managedByCAPC, err := c.IsCapcManaged(rType, rID); err != nil {
+		return err
+	} else if managedByCAPC {
+		ClusterTagName := generateClusterTagName(csCluster)
+		return c.DeleteTags(rType, rID, map[string]string{ClusterTagName: "1"})
+	}
+	return nil
 }
 
-// AddCreatedByCAPCTag deletes the tag that indicates that the resource was created by CAPC.  This is useful when a
-// resource is disassociated instead of deleted.  That way the tag won't cause confusion if the resource is reused later.
+// AddCreatedByCAPCTag adds the tag that indicates that the resource was created by CAPC.
+// This is useful when a resource is disassociated but not deleted.
 func (c *client) AddCreatedByCAPCTag(rType ResourceType, rID string) error {
-	return c.AddTags(rType, rID, map[string]string{createdByCAPCTagName: "1"})
+	return c.AddTags(rType, rID, map[string]string{CreatedByCAPCTagName: "1"})
 }
 
-// DeleteCreatedByCAPCTag deletes the tag that indicates that the resource was created by CAPC.  This is useful when a
-// resource is disassociated instead of deleted.  That way the tag won't cause confusion if the resource is reused later.
+// DeleteCreatedByCAPCTag deletes the tag that indicates that the resource was created by CAPC.
 func (c *client) DeleteCreatedByCAPCTag(rType ResourceType, rID string) error {
-	return c.DeleteTags(rType, rID, map[string]string{createdByCAPCTagName: "1"})
+	return c.DeleteTags(rType, rID, map[string]string{CreatedByCAPCTagName: "1"})
 }
 
 // DoClusterTagsAllowDisposal checks to see if the resource is in a state that makes it eligible for disposal.  CAPC can
@@ -109,12 +107,12 @@
 
 	var clusterTagCount int
 	for tagName := range tags {
-		if strings.HasPrefix(tagName, clusterTagNamePrefix) {
+		if strings.HasPrefix(tagName, ClusterTagNamePrefix) {
 			clusterTagCount++
 		}
 	}
 
-	return clusterTagCount == 0 && tags[createdByCAPCTagName] != "", nil
+	return clusterTagCount == 0 && tags[CreatedByCAPCTagName] != "", nil
 }
 
 // AddTags adds arbitrary tags to a resource.
@@ -161,5 +159,5 @@
 }
 
 func generateClusterTagName(csCluster *infrav1.CloudStackCluster) string {
-	return clusterTagNamePrefix + string(csCluster.UID)
+	return ClusterTagNamePrefix + string(csCluster.UID)
 }