--- conflicted
+++ resolved
@@ -12,9 +12,6 @@
     service:
       name: webhook-service
       namespace: system
-<<<<<<< HEAD
-      path: /mutate-infrastructure-cluster-x-k8s-io-v1beta2-cloudstackmachine
-=======
       path: /mutate-infrastructure-cluster-x-k8s-io-v1beta2-cloudstackcluster
   failurePolicy: Fail
   name: mcloudstackcluster.kb.io
@@ -35,8 +32,7 @@
     service:
       name: webhook-service
       namespace: system
-      path: /mutate-infrastructure-cluster-x-k8s-io-v1beta1-cloudstackmachine
->>>>>>> 8c09d536
+      path: /mutate-infrastructure-cluster-x-k8s-io-v1beta2-cloudstackmachine
   failurePolicy: Fail
   name: mcloudstackmachine.kb.io
   rules:
